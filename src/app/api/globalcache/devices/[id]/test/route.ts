import { NextRequest, NextResponse } from 'next/server'
import { db, schema } from '@/db'
import { eq } from 'drizzle-orm'
import { findFirst, update } from '@/lib/db-helpers'
import net from 'net'

/**
 * POST /api/globalcache/devices/[id]/test
 * Test connection to a Global Cache device
 */
export async function POST(
  request: NextRequest,
  { params }: { params: { id: string } }
) {
  try {
    const device = await findFirst('globalCacheDevices', {
      where: eq(schema.globalCacheDevices.id, params.id)
    })

    if (!device) {
      return NextResponse.json(
        { success: false, error: 'Device not found' },
        { status: 404 }
      )
    }

    console.log(`Testing connection to ${device.name} (${device.ipAddress}:${device.port})...`)

    const result = await testDeviceConnection(device.ipAddress, device.port)

<<<<<<< HEAD
    // Update device status using db-helpers (includes proper data sanitization for SQLite)
    await update('globalCacheDevices', eq(schema.globalCacheDevices.id, params.id), {
      status: result.online ? 'online' : 'offline',
      lastSeen: result.online ? new Date().toISOString() : device.lastSeen
    })
=======
    // Update device status
    await db.update(globalCacheDevices).set({
        status: result.online ? 'online' : 'offline',
        lastSeen: result.online ? new Date().toISOString() : device.lastSeen
      }).where(eq(globalCacheDevices.id, params.id)).returning().get()
>>>>>>> 4136ad62

    console.log(`Connection test result: ${result.online ? 'ONLINE' : 'OFFLINE'}`)
    if (result.deviceInfo) {
      console.log(`Device info: ${result.deviceInfo}`)
    }

    return NextResponse.json({
      success: true,
      online: result.online,
      deviceInfo: result.deviceInfo,
      error: result.error
    })
  } catch (error) {
    console.error('Error testing device connection:', error)
    return NextResponse.json(
      { success: false, error: 'Failed to test connection' },
      { status: 500 }
    )
  }
}

/**
 * Test connection to Global Cache device
 */
async function testDeviceConnection(
  ipAddress: string,
  port: number,
  timeout: number = 5000
): Promise<{ online: boolean; deviceInfo?: string; error?: string }> {
  return new Promise((resolve) => {
    const client = new net.Socket()
    let deviceInfo = ''
    let resolved = false

    const timeoutId = setTimeout(() => {
      if (!resolved) {
        resolved = true
        client.destroy()
        resolve({
          online: false,
          error: 'Connection timeout'
        })
      }
    }, timeout)

    client.on('connect', () => {
      console.log(`Connected to ${ipAddress}:${port}`)
      // Send getdevices command to get device info
      client.write('getdevices\r\n')
    })

    client.on('data', (data) => {
      deviceInfo += data.toString()

      // If we got a response, consider it online
      if (!resolved) {
        resolved = true
        clearTimeout(timeoutId)
        client.destroy()
        resolve({
          online: true,
          deviceInfo: deviceInfo.trim()
        })
      }
    })

    client.on('error', (error) => {
      if (!resolved) {
        resolved = true
        clearTimeout(timeoutId)
        console.error(`Connection error to ${ipAddress}:${port}:`, error.message)
        resolve({
          online: false,
          error: error.message
        })
      }
    })

    client.on('close', () => {
      if (!resolved) {
        resolved = true
        clearTimeout(timeoutId)
        resolve({
          online: deviceInfo.length > 0,
          deviceInfo: deviceInfo.trim() || undefined
        })
      }
    })

    try {
      client.connect(port, ipAddress)
    } catch (error) {
      if (!resolved) {
        resolved = true
        clearTimeout(timeoutId)
        resolve({
          online: false,
          error: error instanceof Error ? error.message : 'Connection failed'
        })
      }
    }
  })
}<|MERGE_RESOLUTION|>--- conflicted
+++ resolved
@@ -1,8 +1,9 @@
 import { NextRequest, NextResponse } from 'next/server'
-import { db, schema } from '@/db'
-import { eq } from 'drizzle-orm'
-import { findFirst, update } from '@/lib/db-helpers'
+import { db } from '@/db'
+import { eq, and, or, desc, asc, inArray } from 'drizzle-orm'
+// Converted to Drizzle ORM
 import net from 'net'
+import { globalCacheDevices } from '@/db/schema'
 
 /**
  * POST /api/globalcache/devices/[id]/test
@@ -13,9 +14,7 @@
   { params }: { params: { id: string } }
 ) {
   try {
-    const device = await findFirst('globalCacheDevices', {
-      where: eq(schema.globalCacheDevices.id, params.id)
-    })
+    const device = await db.select().from(globalCacheDevices).where(eq(globalCacheDevices.id, params.id)).limit(1).get()
 
     if (!device) {
       return NextResponse.json(
@@ -28,19 +27,11 @@
 
     const result = await testDeviceConnection(device.ipAddress, device.port)
 
-<<<<<<< HEAD
-    // Update device status using db-helpers (includes proper data sanitization for SQLite)
-    await update('globalCacheDevices', eq(schema.globalCacheDevices.id, params.id), {
-      status: result.online ? 'online' : 'offline',
-      lastSeen: result.online ? new Date().toISOString() : device.lastSeen
-    })
-=======
     // Update device status
     await db.update(globalCacheDevices).set({
         status: result.online ? 'online' : 'offline',
         lastSeen: result.online ? new Date().toISOString() : device.lastSeen
       }).where(eq(globalCacheDevices.id, params.id)).returning().get()
->>>>>>> 4136ad62
 
     console.log(`Connection test result: ${result.online ? 'ONLINE' : 'OFFLINE'}`)
     if (result.deviceInfo) {
