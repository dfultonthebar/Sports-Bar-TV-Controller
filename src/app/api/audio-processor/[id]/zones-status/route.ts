--- conflicted
+++ resolved
@@ -1,105 +1,34 @@
-/**
- * Atlas Zones Status API
- * 
- * Fetches real-time zone status from the Atlas processor including:
- * - Zone names (as configured in Atlas)
- * - Current source assignments
- * - Volume levels
- * - Mute states
- * 
- * Uses the atlas-hardware-query service to query the actual hardware.
- */
-
 import { NextRequest, NextResponse } from 'next/server'
-import { findFirst, eq } from '@/lib/db-helpers'
-import { schema } from '@/db'
-import { logger } from '@/lib/logger'
-import { queryAtlasHardwareConfiguration } from '@/lib/atlas-hardware-query'
-
-interface RouteContext {
-  params: Promise<{
-    id: string
-  }>
-}
+import { prisma } from '@/lib/db'
+import { queryAtlasHardware } from '@/lib/atlas-hardware-query'
 
 export async function GET(
   request: NextRequest,
-  context: RouteContext
+  { params }: { params: { id: string } }
 ) {
   try {
-    // Await params for Next.js 15+ compatibility
-    const params = await context.params
     const processorId = params.id
 
-    logger.api.request('GET', `/api/audio-processor/${processorId}/zones-status`)
-
-    // Use Drizzle ORM with db-helpers for proper field mapping
-    const processor = await findFirst('audioProcessors', {
-      where: eq(schema.audioProcessors.id, processorId)
+    // Fetch processor from database
+    const processor = await prisma.audioProcessor.findUnique({
+      where: { id: processorId }
     })
 
     if (!processor) {
-      logger.api.response('GET', `/api/audio-processor/${processorId}/zones-status`, 404)
       return NextResponse.json(
         { error: 'Audio processor not found' },
         { status: 404 }
       )
     }
 
-    // Ensure port values are properly defined
-    const tcpPort = processor.tcpPort ?? 5321
-    const httpPort = processor.port ?? 80
-    
-    logger.atlas.info('Querying hardware configuration', {
-      processorName: processor.name,
-      ipAddress: processor.ipAddress,
-      tcpPort: tcpPort,
-      httpPort: httpPort
-    })
-
-    // Query the actual hardware configuration
-    const hardwareConfig = await queryAtlasHardwareConfiguration(
+    // Query the Atlas hardware for current configuration
+    const hardwareConfig = await queryAtlasHardware(
       processor.ipAddress,
-      tcpPort, // TCP control port (JSON-RPC)
-      processor.model,
-      httpPort, // HTTP port for configuration discovery
-      processor.username || undefined, // HTTP basic auth username
+      processor.tcpPort || 5321,
+      processor.username || undefined,  // HTTP basic auth username
       processor.password || undefined  // HTTP basic auth password
     )
 
-<<<<<<< HEAD
-    // Format the response with zones including their current sources and outputs
-    const zonesWithStatus = hardwareConfig.zones.map(zone => ({
-      id: `zone_${zone.index}`,
-      zoneNumber: zone.index + 1, // Convert to 1-based for UI display
-      atlasIndex: zone.index, // Keep 0-based for Atlas protocol
-      name: zone.name,
-      currentSource: zone.currentSource,
-      currentSourceName: zone.currentSource >= 0 
-        ? hardwareConfig.sources[zone.currentSource]?.name || `Source ${zone.currentSource + 1}`
-        : 'Not Set',
-      volume: zone.volume || 50,
-      isMuted: zone.muted || false,
-      isActive: true,
-      outputs: zone.outputs?.map(output => ({
-        id: `output_${zone.index}_${output.index}`,
-        outputNumber: output.index + 1, // Convert to 1-based for UI display
-        atlasIndex: output.index, // Keep 0-based for Atlas protocol
-        name: output.name,
-        type: output.type,
-        volume: output.volume || 50,
-        parameterName: output.parameterName
-      })) || [{
-        id: `output_${zone.index}_0`,
-        outputNumber: 1,
-        atlasIndex: 0,
-        name: 'Main',
-        type: 'mono',
-        volume: zone.volume || 50,
-        parameterName: `ZoneGain_${zone.index}`
-      }]
-    }))
-=======
     /**
      * Helper function to extract string value from Atlas parameter response
      * Atlas may return values in format: [{param: "SourceName_0", str: "Matrix 1"}]
@@ -140,7 +69,7 @@
       return defaultValue
     }
 
-    // Format the response with zones including their current sources
+    // Format the response with zones including their current sources and outputs
     const zonesWithStatus = hardwareConfig.zones.map(zone => {
       const zoneName = extractStringValue(zone.name, `Zone ${zone.index + 1}`)
       const currentSource = extractNumericValue(zone.currentSource, -1)
@@ -158,44 +87,48 @@
           : 'Not Set',
         volume: volume,
         isMuted: isMuted,
-        isActive: true
+        isActive: true,
+        outputs: zone.outputs?.map(output => ({
+          id: `output_${zone.index}_${output.index}`,
+          outputNumber: output.index + 1, // Convert to 1-based for UI display
+          atlasIndex: output.index, // Keep 0-based for Atlas protocol
+          name: output.name,
+          type: output.type,
+          volume: extractNumericValue(output.volume, 50),
+          parameterName: output.parameterName
+        })) || [{
+          id: `output_${zone.index}_0`,
+          outputNumber: 1,
+          atlasIndex: 0,
+          name: 'Main',
+          type: 'mono',
+          volume: volume,
+          parameterName: `ZoneGain_${zone.index}`
+        }]
       }
     })
->>>>>>> fe71162a
 
     // Format sources for dropdown selection
     const sources = hardwareConfig.sources.map(source => ({
       id: `source_${source.index}`,
-      sourceNumber: source.index + 1, // Convert to 1-based for UI display
-      atlasIndex: source.index, // Keep 0-based for Atlas protocol
+      sourceNumber: source.index + 1,
+      atlasIndex: source.index,
       name: extractStringValue(source.name, `Source ${source.index + 1}`),
-      parameterName: source.parameterName
+      type: source.type || 'unknown'
     }))
-
-    logger.api.response('GET', `/api/audio-processor/${processor.id}/zones-status`, 200, {
-      zonesCount: zonesWithStatus.length,
-      sourcesCount: sources.length
-    })
 
     return NextResponse.json({
       success: true,
-      processor: {
-        id: processor.id,
-        name: processor.name,
-        model: processor.model,
-        ipAddress: processor.ipAddress
-      },
       zones: zonesWithStatus,
       sources: sources,
-      queriedAt: hardwareConfig.queriedAt
+      timestamp: new Date().toISOString()
     })
 
   } catch (error) {
-    const params = await context.params
-    logger.api.error('GET', `/api/audio-processor/${params.id}/zones-status`, error)
+    console.error('Error fetching zones status:', error)
     return NextResponse.json(
       { 
-        error: 'Failed to fetch zones status from Atlas processor',
+        error: 'Failed to fetch zones status',
         details: error instanceof Error ? error.message : 'Unknown error'
       },
       { status: 500 }
