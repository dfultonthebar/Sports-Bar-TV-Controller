
'use client'

import { useState, useEffect } from 'react'
import { Volume2, VolumeX, Music, Radio, Tv, Wifi, Speaker } from 'lucide-react'

interface AudioInput {
  id: string
  name: string
  isActive: boolean
  type?: 'matrix' | 'atlas' | 'streaming'
  matrixNumber?: number
  atlasIndex?: number // 0-based index for Atlas protocol API calls
}

interface ZoneOutput {
  id: string
  outputNumber: number
  atlasIndex: number
  name: string
  type: string
  volume: number
  parameterName: string
}

interface Zone {
  id: string
  name: string
  currentSource: string
  volume: number
  isMuted: boolean
  isActive: boolean
  atlasIndex?: number // 0-based index for Atlas protocol API calls
  outputs?: ZoneOutput[] // Array of amplifier outputs for this zone
}

interface AtlasInputConfig {
  id: string
  number: number
  name: string
  type: string
  connector: string
  description?: string
}

interface AtlasOutputConfig {
  id: string
  number: number
  name: string
  type: string
  connector: string
  powerRating?: string
  description?: string
  groupId?: string | null
}

interface AtlasZoneGroup {
  id: string
  name: string
  outputIds: string[]
  outputs: AtlasOutputConfig[]
}

export default function AudioZoneControl() {
  const [audioInputs, setAudioInputs] = useState<AudioInput[]>([])
  const [zones, setZones] = useState<Zone[]>([])
  const [loading, setLoading] = useState(true)
  const [error, setError] = useState<string | null>(null)
  const [activeProcessorId, setActiveProcessorId] = useState<string | null>(null)
  const [isMounted, setIsMounted] = useState(false)
  const [expandedZones, setExpandedZones] = useState<Set<string>>(new Set()) // Track which zones have expanded output controls

  useEffect(() => {
    setIsMounted(true)
    // Fetch dynamic Atlas configuration on component mount
    fetchDynamicAtlasConfiguration()
  }, [])

  const fetchDynamicAtlasConfiguration = async () => {
    try {
      setLoading(true)
      setError(null)

      // First, get the active audio processor
      const processorsResponse = await fetch('/api/audio-processor')
      const processorsData = await processorsResponse.json()

      if (!processorsResponse.ok) {
        throw new Error(processorsData.error || 'Failed to fetch audio processors')
      }

      const activeProcessor = processorsData.processors?.find((p: any) => p.status === 'online')
      
      if (!activeProcessor) {
        throw new Error('No active audio processor found')
      }

      setActiveProcessorId(activeProcessor.id)

      // Fetch real-time zones status from Atlas processor
      // This queries the actual hardware for current source assignments, volume, and mute state
      const zonesStatusResponse = await fetch(`/api/audio-processor/${activeProcessor.id}/zones-status`)
      const zonesStatusData = await zonesStatusResponse.json()

      if (!zonesStatusResponse.ok) {
        throw new Error(zonesStatusData.error || 'Failed to fetch zones status from Atlas processor')
      }

      // Build audio inputs list from Atlas sources
      const atlasInputs: AudioInput[] = (zonesStatusData.sources || []).map((source: any) => ({
        id: source.id,
        name: source.name,
        isActive: true,
        type: 'atlas' as const,
        atlasIndex: source.atlasIndex
      }))

      // Add Matrix inputs (for video routing) first
      const matrixLabels = await fetchMatrixLabels()
      const matrixInputs: AudioInput[] = [
        { id: 'matrix1', name: matrixLabels[1] || 'Matrix 1 (Video)', isActive: true, type: 'matrix', matrixNumber: 1 },
        { id: 'matrix2', name: matrixLabels[2] || 'Matrix 2 (Video)', isActive: true, type: 'matrix', matrixNumber: 2 },
        { id: 'matrix3', name: matrixLabels[3] || 'Matrix 3 (Video)', isActive: true, type: 'matrix', matrixNumber: 3 },
        { id: 'matrix4', name: matrixLabels[4] || 'Matrix 4 (Video)', isActive: true, type: 'matrix', matrixNumber: 4 },
      ]

      setAudioInputs([...matrixInputs, ...atlasInputs])

      // Build zones from real Atlas hardware data
      const realZones: Zone[] = (zonesStatusData.zones || []).map((zone: any) => ({
        id: zone.id,
        name: zone.name,
        currentSource: zone.currentSourceName, // Real source name from Atlas
        volume: zone.volume,
        isMuted: zone.isMuted,
        isActive: zone.isActive,
        atlasIndex: zone.atlasIndex // Store for API calls
      }))

      setZones(realZones)

      console.log('Real Atlas configuration loaded from hardware:', {
        processor: activeProcessor.name,
        model: activeProcessor.model,
        sources: atlasInputs.length,
        matrixInputs: matrixInputs.length,
        zones: realZones.length,
        queriedAt: zonesStatusData.queriedAt
      })

      setLoading(false)
    } catch (err) {
      console.error('Error fetching dynamic Atlas configuration:', err)
      setError(err instanceof Error ? err.message : 'Failed to load configuration')
      
      // Fallback to Matrix inputs only if Atlas config fails
      const matrixLabels = await fetchMatrixLabels()
      setAudioInputs([
        { id: 'matrix1', name: matrixLabels[1] || 'Matrix 1', isActive: true, type: 'matrix', matrixNumber: 1 },
        { id: 'matrix2', name: matrixLabels[2] || 'Matrix 2', isActive: true, type: 'matrix', matrixNumber: 2 },
        { id: 'matrix3', name: matrixLabels[3] || 'Matrix 3', isActive: true, type: 'matrix', matrixNumber: 3 },
        { id: 'matrix4', name: matrixLabels[4] || 'Matrix 4', isActive: true, type: 'matrix', matrixNumber: 4 },
      ])
      
      // Set empty zones array - no mock data
      // This ensures the UI shows a proper error state rather than misleading mock data
      setZones([])
      
      setLoading(false)
    }
  }

  /**
   * Fetch Matrix output labels from video input selections
   * This allows Matrix 1-4 labels to reflect the selected video input
   */
  const fetchMatrixLabels = async (): Promise<Record<number, string>> => {
    try {
      const response = await fetch('/api/matrix/video-input-selection')
      if (!response.ok) {
        return {}
      }
      
      const data = await response.json()
      if (!data.success || !data.selections) {
        return {}
      }

      // Build a map of matrix output number to label
      const labels: Record<number, string> = {}
      data.selections.forEach((selection: any) => {
        if (selection.videoInputLabel) {
          labels[selection.matrixOutputNumber] = selection.videoInputLabel
        }
      })

      return labels
    } catch (error) {
      console.error('Error fetching matrix labels:', error)
      return {}
    }
  }

  /**
   * Refresh configuration after video input selection
   * This is called from parent components when video input changes
   */
  const refreshConfiguration = () => {
    fetchDynamicAtlasConfiguration()
  }

  // Expose refresh function to parent via window object for cross-component communication
  useEffect(() => {
    (window as any).refreshAudioZoneControl = refreshConfiguration
    return () => {
      delete (window as any).refreshAudioZoneControl
    }
  }, [])

  const handleSourceChange = async (zoneId: string, sourceId: string) => {
    const source = audioInputs.find(input => input.id === sourceId)
    const zone = zones.find(z => z.id === zoneId)
    
    if (!source || !zone || !activeProcessorId) return

    try {
      // For Matrix inputs, route video to Atlas
      if (source.type === 'matrix' && source.matrixNumber) {
        const response = await fetch('/api/atlas/route-matrix-to-zone', {
          method: 'POST',
          headers: { 'Content-Type': 'application/json' },
          body: JSON.stringify({
            matrixInput: source.matrixNumber,
            zoneId: zoneId
          })
        })

        if (!response.ok) {
          const error = await response.json()
          console.error('Failed to route Matrix to zone:', error)
          alert(`Failed to route Matrix source: ${error.error || 'Unknown error'}`)
          return
        }

        console.log(`Successfully routed Matrix ${source.matrixNumber} to zone ${zone.name}`)
      }
      
      // Direct routing for Atlas inputs (audio only)
      if (source.type === 'atlas' && source.atlasIndex !== undefined) {
        // Optimistically update UI
        setZones(zones.map(z => 
          z.id === zoneId 
            ? { ...z, currentSource: source.name }
            : z
        ))

        const response = await fetch('/api/audio-processor/control', {
          method: 'POST',
          headers: { 'Content-Type': 'application/json' },
          body: JSON.stringify({
            processorId: activeProcessorId,
            command: {
              action: 'source',
              zone: zone.atlasIndex! + 1, // Convert 0-based to 1-based for API
              value: source.atlasIndex // Use the 0-based Atlas source index
            }
          })
        })

        if (!response.ok) {
          const error = await response.json()
          console.error('Failed to set Atlas source:', error)
          alert(`Failed to set audio source: ${error.error || 'Unknown error'}`)
          // Revert optimistic update
          await fetchDynamicAtlasConfiguration()
          return
        }

        const result = await response.json()
        console.log(`Successfully set zone ${zone.name} to Atlas source ${source.name}`, result)
      }
      
      // Update local state for successful changes
      setZones(zones.map(z => 
        z.id === zoneId 
          ? { ...z, currentSource: source.name }
          : z
      ))
    } catch (error) {
      console.error('Error routing audio:', error)
      alert(`Error routing audio: ${error instanceof Error ? error.message : 'Unknown error'}`)
      // Revert to actual hardware state
      await fetchDynamicAtlasConfiguration()
    }
  }

  const handleVolumeChange = async (zoneId: string, newVolume: number) => {
<<<<<<< HEAD
    // For backward compatibility - update zone-level volume
    // This will be used for zones with single output
    setZones(zones.map(zone => 
      zone.id === zoneId 
        ? { ...zone, volume: newVolume }
        : zone
    ))

    // Send volume command to backend
    const zone = zones.find(z => z.id === zoneId)
    if (!zone || !activeProcessorId) return

    try {
=======
    // Find the zone to get its zone number
    const zone = zones.find(z => z.id === zoneId)
    if (!zone || !activeProcessorId) return

    // Optimistically update UI
    setZones(zones.map(z => 
      z.id === zoneId 
        ? { ...z, volume: newVolume }
        : z
    ))

    try {
      // Send command to Atlas processor
>>>>>>> fe71162a
      const response = await fetch('/api/audio-processor/control', {
        method: 'POST',
        headers: { 'Content-Type': 'application/json' },
        body: JSON.stringify({
          processorId: activeProcessorId,
          command: {
            action: 'volume',
<<<<<<< HEAD
            zone: zone.atlasIndex !== undefined ? zone.atlasIndex + 1 : parseInt(zone.id.split('_')[1]) + 1,
=======
            zone: zone.atlasIndex! + 1, // Convert 0-based to 1-based for API
>>>>>>> fe71162a
            value: newVolume
          }
        })
      })

      if (!response.ok) {
<<<<<<< HEAD
        console.error('Failed to set zone volume:', await response.json())
      }
    } catch (error) {
      console.error('Error setting zone volume:', error)
    }
  }

  const handleOutputVolumeChange = async (zoneId: string, outputId: string, newVolume: number) => {
    // Update the output volume in state
    setZones(zones.map(zone => {
      if (zone.id === zoneId && zone.outputs) {
        return {
          ...zone,
          outputs: zone.outputs.map(output =>
            output.id === outputId
              ? { ...output, volume: newVolume }
              : output
          )
        }
      }
      return zone
    }))

    // Send output volume command to backend
    const zone = zones.find(z => z.id === zoneId)
    const output = zone?.outputs?.find(o => o.id === outputId)
    if (!zone || !output || !activeProcessorId) return

    try {
      const response = await fetch('/api/audio-processor/control', {
        method: 'POST',
        headers: { 'Content-Type': 'application/json' },
        body: JSON.stringify({
          processorId: activeProcessorId,
          command: {
            action: 'output-volume',
            zone: zone.atlasIndex !== undefined ? zone.atlasIndex + 1 : parseInt(zone.id.split('_')[1]) + 1,
            outputIndex: output.atlasIndex,
            value: newVolume,
            parameterName: output.parameterName
          }
        })
      })

      if (!response.ok) {
        console.error('Failed to set output volume:', await response.json())
      }
    } catch (error) {
      console.error('Error setting output volume:', error)
=======
        const error = await response.json()
        console.error('Failed to set zone volume:', error)
        // Revert optimistic update
        await fetchDynamicAtlasConfiguration()
      }
    } catch (error) {
      console.error('Error setting zone volume:', error)
      // Revert optimistic update
      await fetchDynamicAtlasConfiguration()
>>>>>>> fe71162a
    }
  }

  const toggleMute = async (zoneId: string) => {
    // Find the zone to get its zone number and current mute state
    const zone = zones.find(z => z.id === zoneId)
    if (!zone || !activeProcessorId) return

    const newMutedState = !zone.isMuted

    // Optimistically update UI
    setZones(zones.map(z => 
      z.id === zoneId 
        ? { ...z, isMuted: newMutedState }
        : z
    ))

    try {
      // Send command to Atlas processor
      const response = await fetch('/api/audio-processor/control', {
        method: 'POST',
        headers: { 'Content-Type': 'application/json' },
        body: JSON.stringify({
          processorId: activeProcessorId,
          command: {
            action: 'mute',
            zone: zone.atlasIndex! + 1, // Convert 0-based to 1-based for API
            value: newMutedState
          }
        })
      })

      if (!response.ok) {
        const error = await response.json()
        console.error('Failed to set zone mute:', error)
        // Revert optimistic update
        await fetchDynamicAtlasConfiguration()
      }
    } catch (error) {
      console.error('Error setting zone mute:', error)
      // Revert optimistic update
      await fetchDynamicAtlasConfiguration()
    }
  }

  const toggleZoneExpanded = (zoneId: string) => {
    setExpandedZones(prev => {
      const newSet = new Set(prev)
      if (newSet.has(zoneId)) {
        newSet.delete(zoneId)
      } else {
        newSet.add(zoneId)
      }
      return newSet
    })
  }

  // Prevent hydration errors by only rendering after mount
  if (!isMounted || loading) {
    return (
      <div className="bg-slate-800 rounded-lg p-6">
        <div className="flex items-center justify-center">
          <div className="animate-spin rounded-full h-8 w-8 border-b-2 border-teal-400"></div>
          <span className="ml-3 text-slate-300">Loading audio configuration...</span>
        </div>
      </div>
    )
  }

  if (error) {
    return (
      <div className="bg-slate-800 rounded-lg p-6">
        <div className="bg-red-900/20 border border-red-500/50 rounded-lg p-4">
          <p className="text-red-400 font-medium">Configuration Error</p>
          <p className="text-red-300 text-sm mt-1">{error}</p>
          <button
            onClick={fetchDynamicAtlasConfiguration}
            className="mt-3 px-4 py-2 bg-red-600 hover:bg-red-700 text-white rounded-lg text-sm transition-colors"
          >
            Retry
          </button>
        </div>
      </div>
    )
  }

  return (
    <div className="space-y-6">
      {/* Info Banner */}
      <div className="bg-gradient-to-r from-teal-900/30 to-blue-900/30 border border-teal-500/30 rounded-lg p-4">
        <div className="flex items-start gap-3">
          <Music className="w-5 h-5 text-teal-400 mt-0.5 flex-shrink-0" />
          <div className="flex-1">
            <p className="text-slate-200 font-medium">Audio Zone Control</p>
            <p className="text-slate-400 text-sm mt-1">
              Matrix inputs route video sources for audio • Atlas inputs route audio directly
            </p>
          </div>
        </div>
      </div>

      {/* Zone Controls */}
      <div className="grid grid-cols-1 lg:grid-cols-2 xl:grid-cols-3 gap-4">
        {zones.length === 0 ? (
          <div className="col-span-full bg-slate-800 rounded-lg p-8 border border-slate-700 text-center">
            <Speaker className="w-12 h-12 text-slate-600 mx-auto mb-4" />
            <h3 className="text-lg font-semibold text-slate-300 mb-2">No Zones Available</h3>
            <p className="text-slate-400 text-sm">
              Please configure your Atlas audio processor to set up zones.
            </p>
          </div>
        ) : zones.map(zone => (
          <div 
            key={zone.id}
            className="bg-slate-800 rounded-lg p-5 border border-slate-700 hover:border-teal-500/50 transition-all"
          >
            {/* Zone Header */}
            <div className="flex items-center justify-between mb-4">
              <div className="flex items-center gap-2">
                <div className={`w-2 h-2 rounded-full ${zone.isActive ? 'bg-teal-400' : 'bg-slate-600'}`} />
                <h3 className="text-lg font-semibold text-slate-100">{zone.name}</h3>
              </div>
              <button
                onClick={() => toggleMute(zone.id)}
                className={`p-2 rounded-lg transition-colors ${
                  zone.isMuted 
                    ? 'bg-red-600 hover:bg-red-700 text-white' 
                    : 'bg-slate-700 hover:bg-slate-600 text-slate-300'
                }`}
              >
                {zone.isMuted ? <VolumeX className="w-4 h-4" /> : <Volume2 className="w-4 h-4" />}
              </button>
            </div>

            {/* Current Source */}
            <div className="mb-4">
              <label className="text-xs text-slate-400 uppercase tracking-wide mb-2 block">
                Current Source
              </label>
              <div className="bg-slate-900 rounded-lg p-3 border border-slate-700">
                <p className="text-teal-400 font-medium">{zone.currentSource}</p>
              </div>
            </div>

            {/* Source Selection */}
            <div className="mb-4">
              <label className="text-xs text-slate-400 uppercase tracking-wide mb-2 block">
                Select Audio Source
              </label>
              <select
                value={audioInputs.find(input => input.name === zone.currentSource)?.id || ''}
                onChange={(e) => handleSourceChange(zone.id, e.target.value)}
                className="w-full bg-slate-900 border border-slate-700 rounded-lg px-3 py-2 text-slate-200 focus:outline-none focus:border-teal-500 transition-colors"
              >
                <option value="">Select source...</option>
                {audioInputs.map(input => (
                  <option key={input.id} value={input.id}>
                    {input.name} {input.type === 'matrix' ? '(Video)' : '(Audio)'}
                  </option>
                ))}
              </select>
            </div>

            {/* Volume Control - Multiple Outputs Support */}
            {zone.outputs && zone.outputs.length > 1 ? (
              /* Multi-Output Zone (e.g., Mono+Sub, Stereo) */
              <div>
                <div className="flex items-center justify-between mb-2">
                  <label className="text-xs text-slate-400 uppercase tracking-wide">
                    Output Controls ({zone.outputs.length} outputs)
                  </label>
                  <button
                    onClick={() => toggleZoneExpanded(zone.id)}
                    className="text-xs text-teal-400 hover:text-teal-300 underline"
                  >
                    {expandedZones.has(zone.id) ? 'Collapse' : 'Expand'}
                  </button>
                </div>
                
                {expandedZones.has(zone.id) ? (
                  /* Expanded View - Show All Outputs */
                  <div className="space-y-3">
                    {zone.outputs.map(output => (
                      <div key={output.id} className="bg-slate-900 rounded-lg p-3 border border-slate-700">
                        <div className="flex items-center justify-between mb-2">
                          <span className="text-sm font-medium text-slate-300">{output.name}</span>
                          <span className="text-sm font-medium text-teal-400">{output.volume}%</span>
                        </div>
                        <input
                          type="range"
                          min="0"
                          max="100"
                          value={output.volume}
                          onChange={(e) => handleOutputVolumeChange(zone.id, output.id, parseInt(e.target.value))}
                          disabled={zone.isMuted}
                          className="w-full h-2 bg-slate-700 rounded-lg appearance-none cursor-pointer accent-teal-500 disabled:opacity-50 disabled:cursor-not-allowed"
                        />
                      </div>
                    ))}
                  </div>
                ) : (
                  /* Collapsed View - Show Summary */
                  <div className="bg-slate-900 rounded-lg p-3 border border-slate-700">
                    <div className="space-y-1">
                      {zone.outputs.map(output => (
                        <div key={output.id} className="flex items-center justify-between text-sm">
                          <span className="text-slate-400">{output.name}:</span>
                          <span className="text-teal-400 font-medium">{output.volume}%</span>
                        </div>
                      ))}
                    </div>
                  </div>
                )}
              </div>
            ) : (
              /* Single Output Zone (backward compatibility) */
              <div>
                <div className="flex items-center justify-between mb-2">
                  <label className="text-xs text-slate-400 uppercase tracking-wide">
                    Volume
                  </label>
                  <span className="text-sm font-medium text-teal-400">{zone.volume}%</span>
                </div>
                <input
                  type="range"
                  min="0"
                  max="100"
                  value={zone.volume}
                  onChange={(e) => handleVolumeChange(zone.id, parseInt(e.target.value))}
                  disabled={zone.isMuted}
                  className="w-full h-2 bg-slate-700 rounded-lg appearance-none cursor-pointer accent-teal-500 disabled:opacity-50 disabled:cursor-not-allowed"
                />
              </div>
            )}
          </div>
        ))}
      </div>

      {/* Available Inputs Summary */}
      <div className="bg-slate-800 rounded-lg p-5 border border-slate-700">
        <h3 className="text-lg font-semibold text-slate-100 mb-4">Available Audio Sources</h3>
        <div className="grid grid-cols-2 md:grid-cols-3 lg:grid-cols-4 gap-3">
          {audioInputs.map(input => (
            <div
              key={input.id}
              className="bg-slate-900 rounded-lg p-3 border border-slate-700"
            >
              <div className="flex items-center gap-2 mb-1">
                {input.type === 'matrix' && <Tv className="w-4 h-4 text-teal-400" />}
                {input.type === 'atlas' && <Radio className="w-4 h-4 text-blue-400" />}
                {input.type === 'streaming' && <Wifi className="w-4 h-4 text-purple-400" />}
                <span className="text-sm font-medium text-slate-200">{input.name}</span>
              </div>
              <span className="text-xs text-slate-500">
                {input.type === 'matrix' ? 'Video Source' : 'Audio Source'}
              </span>
            </div>
          ))}
        </div>
      </div>
    </div>
  )
}<|MERGE_RESOLUTION|>--- conflicted
+++ resolved
@@ -219,9 +219,7 @@
 
   const handleSourceChange = async (zoneId: string, sourceId: string) => {
     const source = audioInputs.find(input => input.id === sourceId)
-    const zone = zones.find(z => z.id === zoneId)
-    
-    if (!source || !zone || !activeProcessorId) return
+    if (!source) return
 
     try {
       // For Matrix inputs, route video to Atlas
@@ -238,78 +236,25 @@
         if (!response.ok) {
           const error = await response.json()
           console.error('Failed to route Matrix to zone:', error)
-          alert(`Failed to route Matrix source: ${error.error || 'Unknown error'}`)
           return
         }
-
-        console.log(`Successfully routed Matrix ${source.matrixNumber} to zone ${zone.name}`)
-      }
+      }
+
+      // Direct routing for Atlas inputs (audio only)
+      // This would use Atlas API to route the input to the zone
       
-      // Direct routing for Atlas inputs (audio only)
-      if (source.type === 'atlas' && source.atlasIndex !== undefined) {
-        // Optimistically update UI
-        setZones(zones.map(z => 
-          z.id === zoneId 
-            ? { ...z, currentSource: source.name }
-            : z
-        ))
-
-        const response = await fetch('/api/audio-processor/control', {
-          method: 'POST',
-          headers: { 'Content-Type': 'application/json' },
-          body: JSON.stringify({
-            processorId: activeProcessorId,
-            command: {
-              action: 'source',
-              zone: zone.atlasIndex! + 1, // Convert 0-based to 1-based for API
-              value: source.atlasIndex // Use the 0-based Atlas source index
-            }
-          })
-        })
-
-        if (!response.ok) {
-          const error = await response.json()
-          console.error('Failed to set Atlas source:', error)
-          alert(`Failed to set audio source: ${error.error || 'Unknown error'}`)
-          // Revert optimistic update
-          await fetchDynamicAtlasConfiguration()
-          return
-        }
-
-        const result = await response.json()
-        console.log(`Successfully set zone ${zone.name} to Atlas source ${source.name}`, result)
-      }
-      
-      // Update local state for successful changes
-      setZones(zones.map(z => 
-        z.id === zoneId 
-          ? { ...z, currentSource: source.name }
-          : z
+      // Update local state
+      setZones(zones.map(zone => 
+        zone.id === zoneId 
+          ? { ...zone, currentSource: source.name }
+          : zone
       ))
     } catch (error) {
       console.error('Error routing audio:', error)
-      alert(`Error routing audio: ${error instanceof Error ? error.message : 'Unknown error'}`)
-      // Revert to actual hardware state
-      await fetchDynamicAtlasConfiguration()
     }
   }
 
   const handleVolumeChange = async (zoneId: string, newVolume: number) => {
-<<<<<<< HEAD
-    // For backward compatibility - update zone-level volume
-    // This will be used for zones with single output
-    setZones(zones.map(zone => 
-      zone.id === zoneId 
-        ? { ...zone, volume: newVolume }
-        : zone
-    ))
-
-    // Send volume command to backend
-    const zone = zones.find(z => z.id === zoneId)
-    if (!zone || !activeProcessorId) return
-
-    try {
-=======
     // Find the zone to get its zone number
     const zone = zones.find(z => z.id === zoneId)
     if (!zone || !activeProcessorId) return
@@ -323,7 +268,6 @@
 
     try {
       // Send command to Atlas processor
->>>>>>> fe71162a
       const response = await fetch('/api/audio-processor/control', {
         method: 'POST',
         headers: { 'Content-Type': 'application/json' },
@@ -331,25 +275,24 @@
           processorId: activeProcessorId,
           command: {
             action: 'volume',
-<<<<<<< HEAD
             zone: zone.atlasIndex !== undefined ? zone.atlasIndex + 1 : parseInt(zone.id.split('_')[1]) + 1,
-=======
-            zone: zone.atlasIndex! + 1, // Convert 0-based to 1-based for API
->>>>>>> fe71162a
             value: newVolume
           }
         })
       })
 
       if (!response.ok) {
-<<<<<<< HEAD
-        console.error('Failed to set zone volume:', await response.json())
+        const error = await response.json()
+        console.error('Failed to set zone volume:', error)
+        // Revert optimistic update
+        await fetchDynamicAtlasConfiguration()
       }
     } catch (error) {
       console.error('Error setting zone volume:', error)
-    }
-  }
-
+      // Revert optimistic update
+      await fetchDynamicAtlasConfiguration()
+    }
+  }
   const handleOutputVolumeChange = async (zoneId: string, outputId: string, newVolume: number) => {
     // Update the output volume in state
     setZones(zones.map(zone => {
@@ -392,17 +335,6 @@
       }
     } catch (error) {
       console.error('Error setting output volume:', error)
-=======
-        const error = await response.json()
-        console.error('Failed to set zone volume:', error)
-        // Revert optimistic update
-        await fetchDynamicAtlasConfiguration()
-      }
-    } catch (error) {
-      console.error('Error setting zone volume:', error)
-      // Revert optimistic update
-      await fetchDynamicAtlasConfiguration()
->>>>>>> fe71162a
     }
   }
 
@@ -429,7 +361,7 @@
           processorId: activeProcessorId,
           command: {
             action: 'mute',
-            zone: zone.atlasIndex! + 1, // Convert 0-based to 1-based for API
+            zone: zone.atlasIndex !== undefined ? zone.atlasIndex + 1 : parseInt(zone.id.split('_')[1]) + 1,
             value: newMutedState
           }
         })
@@ -437,17 +369,16 @@
 
       if (!response.ok) {
         const error = await response.json()
-        console.error('Failed to set zone mute:', error)
+        console.error('Failed to toggle mute:', error)
         // Revert optimistic update
         await fetchDynamicAtlasConfiguration()
       }
     } catch (error) {
-      console.error('Error setting zone mute:', error)
+      console.error('Error toggling mute:', error)
       // Revert optimistic update
       await fetchDynamicAtlasConfiguration()
     }
   }
-
   const toggleZoneExpanded = (zoneId: string) => {
     setExpandedZones(prev => {
       const newSet = new Set(prev)
